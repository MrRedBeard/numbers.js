/**
 * numbers.js
 * http://github.com/sjkaliski/numbers.js
 *
 * Copyright 2012 Stephen Kaliski
 *
 * Licensed under the Apache License, Version 2.0 (the "License");
 * you may not use this file except in compliance with the License.
 * You may obtain a copy of the License at
 *
 * http://www.apache.org/licenses/LICENSE-2.0
 *
 * Unless required by applicable law or agreed to in writing, software
 * distributed under the License is distributed on an "AS IS" BASIS,
 * WITHOUT WARRANTIES OR CONDITIONS OF ANY KIND, either express or implied.
 * See the License for the specific language governing permissions and
 * limitations under the License.
 */

 
var numbers = exports;


// Expose methods
numbers.basic = require('./numbers/basic');
numbers.calculus = require('./numbers/calculus');
numbers.complex = require('./numbers/complex');
numbers.dsp = require('./numbers/dsp');
numbers.matrix = require('./numbers/matrix');
numbers.prime = require('./numbers/prime');
numbers.statistic = require('./numbers/statistic');
<<<<<<< HEAD
numbers.useless = require('./numbers/useless');
numbers.random = require('./numbers/random');
=======
numbers.generate = require('./numbers/generators');
>>>>>>> 1b56277c

/** 
 * @property {Number} EPSILON Epsilon (error bound) to be used 
 * in calculations. Can be set and retrieved freely. 
 * 
 * Given the float-point handling by JavaScript, as well as
 * the numbersal proficiency of some methods, it is common 
 * practice to include a bound by which discrepency between 
 * the "true" answer and the returned value is acceptable.
 *
 * If no value is provided, 0.001 is default.
 */
numbers.EPSILON = 0.001;<|MERGE_RESOLUTION|>--- conflicted
+++ resolved
@@ -17,7 +17,7 @@
  * limitations under the License.
  */
 
- 
+
 var numbers = exports;
 
 
@@ -29,20 +29,16 @@
 numbers.matrix = require('./numbers/matrix');
 numbers.prime = require('./numbers/prime');
 numbers.statistic = require('./numbers/statistic');
-<<<<<<< HEAD
-numbers.useless = require('./numbers/useless');
+numbers.generate = require('./numbers/generators');
 numbers.random = require('./numbers/random');
-=======
-numbers.generate = require('./numbers/generators');
->>>>>>> 1b56277c
 
-/** 
- * @property {Number} EPSILON Epsilon (error bound) to be used 
- * in calculations. Can be set and retrieved freely. 
- * 
+/**
+ * @property {Number} EPSILON Epsilon (error bound) to be used
+ * in calculations. Can be set and retrieved freely.
+ *
  * Given the float-point handling by JavaScript, as well as
- * the numbersal proficiency of some methods, it is common 
- * practice to include a bound by which discrepency between 
+ * the numbersal proficiency of some methods, it is common
+ * practice to include a bound by which discrepency between
  * the "true" answer and the returned value is acceptable.
  *
  * If no value is provided, 0.001 is default.
