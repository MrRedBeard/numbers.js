--- conflicted
+++ resolved
@@ -214,20 +214,6 @@
 };
 
 /**
-<<<<<<< HEAD
- * Find sum of values in an array
- *
- * @param {Array} array to be summed
- * @return {Number} total sum
- */
-basic.sum = function (array) {
-  var total = 0;
-  var i = array.length;
-  while(i--) {
-    total += array[i];
-  }
-  return total;
-=======
  * Create a range of numbers
  *
  * @param {Number} The start of the range
@@ -258,5 +244,4 @@
   }
 
   return array;
->>>>>>> 9d8ad18d
 };