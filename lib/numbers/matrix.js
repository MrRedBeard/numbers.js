--- conflicted
+++ resolved
@@ -159,39 +159,6 @@
  * @return {Number} determinant.
  */
 matrix.determinant = function (m) {
-<<<<<<< HEAD
-  // Adapted from http://professorjava.weebly.com/matrix-determinant.html
-  if (m.length == 1) {
-    return m[0][0];
-  }
-
-  if (m.length == 2) {
-    return (m[0][0] * m[1][1]) - (m[0][1] * m[1][0]);
-  }
-
-  var s, i, h, a, b, det = 0;
-
-  for (i = 0; i < m.length; i++) {
-    var smaller = new Array(m.length-1);
-
-    for (h = 0; h < smaller.length; h++) {
-      smaller[h] = new Array(smaller.length);
-    }
-
-    for (a = 1; a < m.length; a++) {
-      for (b = 0; b < m.length; b++) {
-          if (b < i) {
-            smaller[a-1][b] = m[a][b];
-          }
-          else if (b > i) {
-              smaller[a-1][b-1] = m[a][b];
-          }
-      }
-    }
-
-    s = (i % 2 == 0) ? 1 : -1;
-    det += s * m[0][i] * matrix.determinant(smaller); // larger determined by smaller through recursion
-=======
   var numRow = m.length;
   var numCol = m[0].length;
   var det = 0;
@@ -219,7 +186,6 @@
     }
 
     det += diagRight - diagLeft;
->>>>>>> dfc1e617
   }
 
   return det;
