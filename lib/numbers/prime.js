--- conflicted
+++ resolved
@@ -146,7 +146,6 @@
 };
 
 /**
-<<<<<<< HEAD
  * Determine if two numbers are coprime.
  *
  * @param {Number} number.
@@ -155,15 +154,17 @@
  */
 prime.coprime = function (a, b) {
   return basic.gcd(a, b) === 1;
-=======
-  * Determine if a number is a perfect power.
-  * Please note that this method does not find the minimal value of k where
-  * m^k = n
-  * http://en.wikipedia.org/wiki/Perfect_power
-  *
-  * @param {Number} value in question
-  * @return {Array|Boolean} [m, k] if it is a perfect power, false otherwise
-  */
+};
+
+/**
+ * Determine if a number is a perfect power.
+ * Please note that this method does not find the minimal value of k where
+ * m^k = n
+ * http://en.wikipedia.org/wiki/Perfect_power
+ *
+ * @param {Number} value in question
+ * @return {Array|Boolean} [m, k] if it is a perfect power, false otherwise
+ */
 prime.getPerfectPower = function(n) {
   var test = prime.getPrimePower(n);
   if (test && test[1] > 1) return test;
@@ -171,29 +172,32 @@
 };
 
 /**
-  * Determine if a number is a prime power and return the prime and the power.
-  * http://en.wikipedia.org/wiki/Prime_power
-  *
-  * @param {Number} value in question
-  * @return {Array|Boolean}  if it is a prime power, return [prime, power].
-  */
+ * Determine if a number is a prime power and return the prime and the power.
+ * http://en.wikipedia.org/wiki/Prime_power
+ *
+ * @param {Number} value in question
+ * @return {Array|Boolean}  if it is a prime power, return [prime, power].
+ */
 prime.getPrimePower = function(n) {
   if (n < 2) return false;
   if (prime.millerRabin(n)) return [n, 1]; 
   if (n % 2 === 0) return [2, n.toString(2).length - 1];
 
   var factors = prime.factorization(n);
+
   if (!factors) return false;
+  
   var len = factors.length;
+  
   for (var i = 0; i < len; i++) {
-    var t = 0,
-        p = 0;
+    var t = 0, p = 0;
+
     while (t <= n) {
       t = Math.pow(factors[i], p);
       if (t / n === 1) return [factors[i], p];
       p++; 
     }
   }
+
   return false;
->>>>>>> 2859d81b
 };