--- conflicted
+++ resolved
@@ -71,7 +71,6 @@
     done();
 	});
 
-<<<<<<< HEAD
   test("coprime should determine if two integers are coprime or not", function(done) {
     assert.equal(true, prime.coprime(3, 4));
     assert.equal(true, prime.coprime(48, 65));
@@ -79,7 +78,7 @@
     
     done();
   });
-=======
+
   //prime.getPrimePower
   test('should find what the prime power of n is if it exists', function(done) {
     assert.deepEqual([2, 2], prime.getPrimePower(4));
@@ -98,5 +97,4 @@
     done();
   });
 
->>>>>>> 2859d81b
 });