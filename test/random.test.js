--- conflicted
+++ resolved
@@ -19,12 +19,7 @@
     res.forEach(function(val) {
       testing.between(val, 5, 100);
     });
-<<<<<<< HEAD
     assert.equal(res.length, 5);
-
-=======
-    assert.equal(5, res.length);
->>>>>>> e0986aba
     done();
   });
 
